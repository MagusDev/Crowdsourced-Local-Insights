--- conflicted
+++ resolved
@@ -1,9 +1,5 @@
 import enum
-<<<<<<< HEAD
-import hashlib
-=======
 import werkzeug.security
->>>>>>> 040e2b59
 from geodata import db
 
 # Enum classes for status and role (ChatGPT used for implementing this ENUM functionality)
